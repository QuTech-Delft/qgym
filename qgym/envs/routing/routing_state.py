--- conflicted
+++ resolved
@@ -208,7 +208,6 @@
             np.full(2 * self.max_observation_reach, self.n_qubits)
         )
         mapping = qgym.spaces.MultiDiscrete(np.full(self.n_qubits, self.n_qubits))
-<<<<<<< HEAD
 
         observation_space = qgym.spaces.Dict(
             interaction_gates_ahead=interaction_gates_ahead,
@@ -230,30 +229,6 @@
             )
             observation_space["is_legal_surpass_booleans"] = is_legal_surpass_booleans
 
-=======
-        connection_graph = qgym.spaces.MultiDiscrete(
-            np.full(self.n_qubits * self.n_qubits, self.n_qubits)
-        )
-
-        # TODO: implement optional extension of observation_space based on flags.
-        if not self.observation_connection_flag and not self.observation_booleans_flag:
-            observation_space = qgym.spaces.Dict(
-                interaction_gates_ahead=interaction_gates_ahead,
-                mapping=mapping,
-            )
-        elif self.observation_connection_flag and not self.observation_booleans_flag:
-            observation_space = qgym.spaces.Dict(
-                interaction_gates_ahead=interaction_gates_ahead,
-                mapping=mapping,
-                connection_graph=connection_graph,
-            )
-        elif not self.observation_connection_flag and self.observation_booleans_flag:
-            # TODO: implement.
-            pass
-        elif self.observation_connection_flag and self.observation_booleans_flag:
-            # TODO: implement.
-            pass
->>>>>>> cc93836c
         return observation_space
 
     def obtain_observation(
@@ -261,7 +236,6 @@
     ) -> Dict[str, Union[NDArray[np.int_], NDArray[np.bool_]]]:
         """:return: Observation based on the current state."""
         # TODO: check for efficient slicing!
-<<<<<<< HEAD
 
         interaction_gates_ahead = np.asarray(
             [
@@ -292,36 +266,6 @@
             observation["is_legal_surpass_booleans"] = is_legal_surpass_booleans
 
         return observation
-
-    def is_done(self) -> bool:
-        """:return: Boolean value stating whether we are in a final state."""
-        # self.observation_reach==0
-        return self.position == len(self.interaction_circuit)
-
-    def _place_swap_gate(
-=======
-        interaction_gates_ahead = np.asarray(
-            [
-                np.array_split(self.interaction_circuit[idx],2)
-                for idx in range(self.position, self.position + self.observation_reach)
-            ]
-        )
-        if self.observation_reach < self.max_observation_reach:
-            difference = self.max_observation_reach - self.observation_reach
-            interaction_gates_ahead += np.asarray([self.n_qubits]) * difference
-
-        connection_graph = nx.to_numpy_array(self.connection_graph, dtype=int).flatten()
-        padding = np.full(self.n_qubits**2 - len(connection_graph), self.n_qubits)
-        connection_graph = np.concatenate((connection_graph, padding), axis=0)
-
-        # TODO: Do we also want to show the topology in the observation?
-        #   If so we could make use of the graps-dictionary storage format used in
-        #   inital_mapping_state.
-        return {
-            "interaction_gates_ahead": interaction_gates_ahead,
-            "mapping": self.mapping,
-            "connection_graph": connection_graph,
-        }
 
     def is_done(self) -> bool:
         """:return: Boolean value stating whether we are in a final state."""
@@ -360,39 +304,6 @@
         ) in self.connection_graph.edges
 
     def _update_mapping(
->>>>>>> cc93836c
-        self,
-        logical_qubit1: int,
-        logical_qubit2: int,
-    ) -> None:
-<<<<<<< HEAD
-        # TODO: STORAGE EFFICIENCY: from collections import DeQueue
-        self.swap_gates_inserted.append((self.position, logical_qubit1, logical_qubit2))
-
-    def _is_legal_swap(
-        self,
-        logical_swap_qubit1: int,
-        logical_swap_qubit2: int,
-    ) -> bool:
-        physical_swap_qubit1 = self.mapping[logical_swap_qubit1]
-        physical_swap_qubit2 = self.mapping[logical_swap_qubit2]
-        return not (logical_swap_qubit1 == logical_swap_qubit2) and (
-            (physical_swap_qubit1, physical_swap_qubit2) in self.connection_graph.edges
-        )
-
-    def _is_legal_surpass(
-        self,
-        logical_gate_qubit1: int,
-        logical_gate_qubit2: int,
-    ) -> bool:
-        physical_gate_qubit1 = self.mapping[logical_gate_qubit1]
-        physical_gate_qubit2 = self.mapping[logical_gate_qubit2]
-        return (
-            physical_gate_qubit1,
-            physical_gate_qubit2,
-        ) in self.connection_graph.edges
-
-    def _update_mapping(
         self,
         logical_qubit1: int,
         logical_qubit2: int,
@@ -402,13 +313,6 @@
         self.mapping[logical_qubit1] = physical_qubit2
         self.mapping[logical_qubit2] = physical_qubit1
 
-=======
-        physical_qubit1 = self.mapping[logical_qubit1]
-        physical_qubit2 = self.mapping[logical_qubit2]
-        self.mapping[logical_qubit1] = physical_qubit2
-        self.mapping[logical_qubit2] = physical_qubit1
-
->>>>>>> cc93836c
     def generate_random_interaction_circuit(self, n_gates: int) -> NDArray[np.int_]:
         """Generate a random interaction circuit.
 
