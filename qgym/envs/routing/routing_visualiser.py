"""This module contains a class used for rendering a ``Routing`` environment."""
from typing import Any, Dict, List, Tuple, Union

import networkx as nx
import numpy as np
import pygame
from networkx import Graph
from numpy.typing import NDArray

from qgym.envs.routing.routing_state import RoutingState
from qgym.templates.visualiser import Visualiser
from qgym.utils.visualisation.colors import BLACK, BLUE, GRAY, RED, WHITE
from qgym.utils.visualisation.typing import Font, Surface
from qgym.utils.visualisation.wrappers import (
    draw_point,
    draw_wide_line,
    shade_rect,
    write_text,
)


class RoutingVisualiser(Visualiser):
    """Visualiser class for the ``Routing`` environment."""

    def __init__(self, connection_graph: Graph) -> None:
        """Init of the ``RoutingVisualiser``.

        :param connection_graph: ``networkx.Graph`` representation of the connection
            graph.
        """
        # Rendering data
        self.screen_dimensions = (1600, 700)
        self.font_size = 30

        self.screens: Dict[str, Surface] = {}
        self.font: Dict[str, Font] = {}

        self.colors = {
            "node": BLUE,
            "node_labels": WHITE,
            "edge": BLACK,
            "good gate": BLUE,
            "bad gate": RED,
            "passed gate": GRAY,
            "text": BLACK,
            "circuit lines": BLACK,
            "background": WHITE,
            "hidden": BLACK,
            "mapping": WHITE,
        }

        # Save everything we need to know about the connection graph
        self.graph = {
            "render_positions": self._get_render_positions(connection_graph),
            "nodes": connection_graph.nodes,
            "edges": connection_graph.edges,
        }

    def _start_subscreens(
        self, screen: Surface, padding: int = 20
    ) -> Tuple[Surface, Surface]:
        """Initialize the subscreens.

        :param screen: The parent screen.
        :param padding: The padding to be used in between the subscreens.
        """
        position_circuit = (0, self.header_spacing)
        width_circuit = self.screen_width * 0.75 - 0.5 * padding
        height_circuit = self.screen_height - self.header_spacing
        rect_circuit = pygame.Rect(position_circuit, (width_circuit, height_circuit))
        subscreen_circuit = screen.subsurface(rect_circuit)

        position_graph = (width_circuit + padding, self.header_spacing)
        width_graph = self.screen_width * 0.25 - 0.5 * padding
        height_graph = self.screen_height - self.header_spacing
        rect_graph = pygame.Rect(position_graph, (width_graph, height_graph))
        subscreen_graph = screen.subsurface(rect_graph)
        return subscreen_circuit, subscreen_graph

    def render(self, state: RoutingState, mode: str) -> Union[bool, NDArray[np.int_]]:
        """Render the current state using ``pygame``.

        :param state: State to render.
        :param mode: Mode to start pygame for ("human" and "rgb_array" are supported).
        :raise ValueError: When an invalid mode is provided.
        :return: In 'human' mode returns a boolean value encoding whether the ``pygame``
            screen is open. In 'rgb_array' mode returns an RGB array encoding of the
            rendered image.
        """
        if not self.screens:
            screen = self._start_screen("Routing Environment", mode)
            circuit_screen, graph_screen = self._start_subscreens(screen)
            self.screens = {
                "main": screen,
                "circuit": circuit_screen,
                "graph": graph_screen,
            }
            pygame.font.init()

        if len(self.font) == 0:
            self._setup_fonts()

        pygame.time.delay(10)

        self.screens["main"].fill(self.colors["background"])

        self._draw_connection_graph()
        self._draw_interaction_circuit(state)

        self._draw_header("Interaction Circuit", "circuit")
        self._draw_header("Connection Graph", "graph")

        return self._display(mode)

    def _draw_interaction_circuit(self, state: RoutingState) -> None:
        """Draw the interaction circuit on the interaction circuit subscreen.

        :param state: Current state.
        """
        x_text = self.screens["circuit"].get_width() * 0.05
        x_left = self.screens["circuit"].get_width() * 0.1
        x_right = self.screens["circuit"].get_width() * 0.95
        y_distance = self.screens["circuit"].get_height() / (state.n_qubits)
        y_lines = y_distance * (0.5 + np.arange(state.n_qubits))
        dx_gates = (x_right - x_left) / state.max_interaction_gates
        x_gates = x_left + dx_gates * (0.5 + np.arange(state.max_interaction_gates))

        self._draw_circuit_lines(
            x_text=x_text, x_left=x_left, x_right=x_right, y_lines=y_lines
        )
        self._draw_interaction_gates(state=state, x_gates=x_gates, y_lines=y_lines)
        self._draw_observation_reach(state=state, x_left=x_left, x_right=x_right)
        self._draw_mapping(state=state, x_gates=x_gates, y_lines=y_lines)

    def _draw_circuit_lines(
        self,
        *,
        x_text: float,
        x_left: float,
        x_right: float,
        y_lines: NDArray[np.float_],
    ) -> None:
        """Draw the circuit lines on the 'circuit' screen and label them.

        :param x_text: x coordinate of the labels of the circuit lines.
        :param x_left: Left most x coordinate of the circuit lines.
        :param x_right: Right most x coordinate of the circuit lines.
        :param y_lines: Array of y coordinates of the circuit lines.
        """
        for qubit_idx, y_line in enumerate(y_lines):
            draw_wide_line(
                self.screens["circuit"],
                self.colors["circuit lines"],
                (x_left, y_line),
                (x_right, y_line),
            )
            write_text(
                screen=self.screens["circuit"],
                font=self.font["header"],
                text=f"Q{qubit_idx}",
                pos=(x_text, y_line),
                color=self.colors["text"],
            )


    def _draw_interaction_gates(
        self,
        *,
        state: RoutingState,
        x_gates: NDArray[np.float_],
        y_lines: NDArray[np.float_],
    ) -> None:
        """Draw the interaction gates on the 'circuit' screen.

        :param state: ``RoutingState`` to draw the interaction gates.
        :param x_gates: Array of x coordinates of the swap gates.
        :param y_lines: Array of y coordinates of the circuit lines.
        """
        for i, (qubit1, qubit2) in enumerate(state.interaction_circuit):
            physical_qubit1, physical_qubit2 = state.mapping[[qubit1, qubit2]]
            if i < state.position:
                color = self.colors["passed gate"]
            elif (physical_qubit1, physical_qubit2) in self.graph["edges"]:
                color = self.colors["good gate"]
            else:
                color = self.colors["bad gate"]

            point1 = (x_gates[i], y_lines[qubit1])
            point2 = (x_gates[i], y_lines[qubit2])
            draw_wide_line(self.screens["circuit"], color, point1, point2)
            draw_point(self.screens["circuit"], point1, color)
            draw_point(self.screens["circuit"], point2, color)

    def _draw_observation_reach(
        self, *, state: RoutingState, x_left: float, x_right: float
    ) -> None:
        """Draw shades on the 'circuit' screen to show the observation size.

        :param state: Current state to draw the observation reach of.
        :param x_left: Left most x coordinate of the circuit lines.
        :param x_right: Right most x coordinate of the circuit lines.
        """
        dx_gates = (x_right - x_left) / state.max_interaction_gates

        shade_left_width = (state.position + 0.5) * dx_gates
        shade_height = self.screens["circuit"].get_height()
        shade_rect(
            screen=self.screens["circuit"],
            size=(shade_left_width, shade_height),
            pos=(x_left - 0.25 * dx_gates, 0),
            color=self.colors["hidden"],
            alpha=128,
        )

        shade_right_width = (
            state.max_interaction_gates - state.max_observation_reach - state.position
        ) * dx_gates
        if shade_right_width > 0:
            shade_rect(
                screen=self.screens["circuit"],
                size=(shade_right_width, shade_height),
                pos=(x_right - shade_right_width, 0),
                color=self.colors["hidden"],
                alpha=128,
            )

    def _draw_mapping(
        self,
        *,
        state: RoutingState,
        x_gates: NDArray[np.float_],
        y_lines: NDArray[np.float_],
    ) -> None:
        """Draw the mapping on the 'circuit' screen.

        :param state: ``RoutingState`` to draw the mapping of.
        :param x_gates: Array of x coordinates of the swap gates.
        :param y_lines: Array of y coordinates of the circuit lines.
        """
        dx_gates = x_gates[1] - x_gates[0]
        dy_lines = y_lines[1] - y_lines[0]
        mapping = np.arange(state.n_qubits, dtype=int)
        starting_idx = 0
        for i in range(state.position):
            old_mapping = mapping.copy()
            starting_idx, mapping, n_swaps = self._update_mapping(
                mapping=mapping,
                swap_gates_inserted=state.swap_gates_inserted,
                position=i,
                starting_idx=starting_idx,
            )

            # Draw the mapping
            x_mapping = x_gates[i] - 0.5 * dx_gates
            for physical_qubit, y_logical_qubit, is_changed in zip(
                mapping, y_lines, old_mapping != mapping
            ):
                write_text(
                    screen=self.screens["circuit"],
                    font=self.font["mapping_emph" if is_changed else "mapping"],
                    text=str(physical_qubit),
                    pos=(x_mapping, y_logical_qubit),
                    color=self.colors["mapping"],
                )

            write_text(
                screen=self.screens["circuit"],
                font=self.font["n_swaps"],
                text=str(n_swaps),
                pos=(x_mapping, y_lines[0] - 0.3 * dy_lines),
                color=self.colors["mapping"],
            )

    def _update_mapping(
        self,
        *,
        mapping: NDArray[np.int_],
        swap_gates_inserted: List[Tuple[int, int, int]],
        position: int,
        starting_idx: int = 0,
    ) -> Tuple[int, NDArray[np.int_], int]:
        """Update the mapping to conform to the current position.

        :param mapping: Mapping of the previous position
        :param swap_gates_inserted: List of swap gates inserted.
        :position: Position in the interaction circuit where the mapping must be made.
        :starting_idx: Index of the last swap gate of the previous position.
        :returns: Tuple with a starting index for the next position, the updated
            mapping and number of swap gates used since the last mapping.
        """
        n_swaps = 0
        if starting_idx >= len(swap_gates_inserted):
            return starting_idx, mapping, n_swaps

        for i in range(starting_idx, len(swap_gates_inserted)):
            swap_position, qubit1, qubit2 = swap_gates_inserted[i]
            if position != swap_position:
                break

            n_swaps += 1
            mapping[[qubit1, qubit2]] = mapping[[qubit2, qubit1]]
        return i, mapping, n_swaps

    def _draw_connection_graph(self) -> None:
        """Draw the connection graph on the graph subscreen."""
        for node_u, node_v in self.graph["edges"]:
            pos_u = self.graph["render_positions"][node_u]
            pos_v = self.graph["render_positions"][node_v]
            draw_wide_line(self.screens["graph"], self.colors["edge"], pos_u, pos_v)

        for label, pos in self.graph["render_positions"].items():
            draw_point(self.screens["graph"], pos, self.colors["node"], 20)
            write_text(
                screen=self.screens["graph"],
                font=self.font["graph"],
                text=str(label),
                pos=pos,
                color=self.colors["node_labels"],
            )

    def _draw_header(self, text: str, screen_name: str) -> None:
        """Draw a header above a subscreen.

        :param text: Text of the header.
        :param screen_name: Name of the subscreen, choose from 'graph' and 'circuit'.
        """
        pygame_text = self.font["header"].render(text, True, self.colors["text"])
        offset = self.screens[screen_name].get_offset()
        rect = self.screens[screen_name].get_rect(topleft=offset)
        text_center = (rect.center[0], rect.y - self.header_spacing / 2)
        text_position = pygame_text.get_rect(center=text_center)
        self.screens["main"].blit(pygame_text, text_position)

    def _get_render_positions(
        self, graph: nx.Graph, padding: int = 20
    ) -> Dict[Any, NDArray[np.float_]]:
        """Give the positions of the nodes of a graph on a given screen.

        :param graph: Graph of which the node positions must be determined.
        :param screen: the subscreen on which the graph will be drawn.
        :return: a dictionary where the keys are the names of the nodes, and the
            values are the coordinates of these nodes.
        """
        node_positions: Dict[Any, NDArray[np.float_]]
        node_positions = nx.spring_layout(graph, threshold=1e-6)

        # Scale and move the node positions to be centered on the graph subscreen
        width_graph_screen = self.screen_width * 0.25 - 0.5 * padding
        height_graph_screen = self.screen_height - self.header_spacing
        size = np.array([width_graph_screen, height_graph_screen])
        for node, position in node_positions.items():
            node_positions[node] = position * 0.45 * size + 0.5 * size

        return node_positions

    def _setup_fonts(self) -> None:
        """Setup the fonts for rendering with pygame."""
        self.font["header"] = pygame.font.SysFont("Arial", self.font_size)
        self.font["circuit"] = pygame.font.SysFont("Arial", 24)
        self.font["mapping"] = pygame.font.SysFont("Arial", 22)
        self.font["mapping_emph"] = pygame.font.SysFont(
            "Arial", 24, bold=True, italic=True
        )
        self.font["n_swaps"] = pygame.font.SysFont("Arial", 28)
        self.font["graph"] = pygame.font.SysFont("Arial", 24)

    @property
    def is_open(self) -> bool:
        """Boolean value stating whether a ``pygame.screen`` is currently open."""
        return not self.screens

    @property
    def header_spacing(self) -> float:
        """Header spacing."""
<<<<<<< HEAD
        return self.font_size / 3 * 4
=======
        return self.font_size / 3 * 4


# TO DO: Remove this main before merge with master branch
if __name__ == "__main__":
    from time import sleep

    from qgym.spaces import MultiDiscrete


    action_space = MultiDiscrete([2, 4, 4])

    test_graph = nx.Graph()
    test_graph.add_edge(0, 1)
    test_graph.add_edge(1, 2)
    test_graph.add_edge(2, 3)
    test_graph.add_edge(3, 0)

    test_state = RoutingState(
        max_interaction_gates=10,
        max_observation_reach=5,
        connection_graph=test_graph,
        observation_booleans_flag=False,
        observation_connection_flag=False,
    )
    test_state.reset()

    vis = RoutingVisualiser(test_graph)
    vis.render(test_state, "human")
    for _ in range(100):
        action = action_space.sample()
        test_state.update_state(action)
        vis.render(test_state, "human")
        if test_state.is_done():
            break
        sleep(0.1)
    breakpoint()
>>>>>>> 642c3f3f
<|MERGE_RESOLUTION|>--- conflicted
+++ resolved
@@ -372,44 +372,4 @@
     @property
     def header_spacing(self) -> float:
         """Header spacing."""
-<<<<<<< HEAD
-        return self.font_size / 3 * 4
-=======
-        return self.font_size / 3 * 4
-
-
-# TO DO: Remove this main before merge with master branch
-if __name__ == "__main__":
-    from time import sleep
-
-    from qgym.spaces import MultiDiscrete
-
-
-    action_space = MultiDiscrete([2, 4, 4])
-
-    test_graph = nx.Graph()
-    test_graph.add_edge(0, 1)
-    test_graph.add_edge(1, 2)
-    test_graph.add_edge(2, 3)
-    test_graph.add_edge(3, 0)
-
-    test_state = RoutingState(
-        max_interaction_gates=10,
-        max_observation_reach=5,
-        connection_graph=test_graph,
-        observation_booleans_flag=False,
-        observation_connection_flag=False,
-    )
-    test_state.reset()
-
-    vis = RoutingVisualiser(test_graph)
-    vis.render(test_state, "human")
-    for _ in range(100):
-        action = action_space.sample()
-        test_state.update_state(action)
-        vis.render(test_state, "human")
-        if test_state.is_done():
-            break
-        sleep(0.1)
-    breakpoint()
->>>>>>> 642c3f3f
+        return self.font_size / 3 * 4