--- conflicted
+++ resolved
@@ -54,7 +54,6 @@
         warn_if_positive(self._penalty_per_swap, "penalty_per_swap")
         warn_if_negative(self._reward_per_surpass, "reward_per_surpass")
 
-<<<<<<< HEAD
     def compute_reward(
         self,
         *,
@@ -62,9 +61,6 @@
         action: NDArray[np.int_],
         new_state: RoutingState,
     ) -> float:
-=======
-    def compute_reward(self, *, old_state: RoutingState, action: NDArray[np.int_], new_state: RoutingState) -> float:
->>>>>>> 642c3f3f
         """Compute a reward, based on the old state, new state, and the given action.
 
         :param old_state: ``RoutingState`` before the current action.
@@ -73,7 +69,6 @@
         :return reward: The reward for this action.
         """
 
-<<<<<<< HEAD
         if self._is_illegal(action, old_state):
             return self._illegal_action_penalty
 
@@ -90,18 +85,6 @@
 
         return not old_state._is_legal_swap(action[1], action[2])
 
-=======
-        if action[0] == 1 and old_state._is_legal_surpass(
-            old_state.interaction_circuit[old_state.position][0],
-            old_state.interaction_circuit[old_state.position][1],
-        ):
-            return self._reward_per_surpass
-        elif action[0] == 0 and old_state._is_legal_swap(action[1], action[2]):
-            return self._penalty_per_swap
-        else:
-            return self._illegal_action_penalty
-
->>>>>>> 642c3f3f
     def _set_reward_range(self) -> None:
         """Set the reward range."""
         l_bound = -float("inf")
@@ -122,7 +105,6 @@
 
         self._reward_range = (l_bound, u_bound)
 
-<<<<<<< HEAD
     def __eq__(self, other: Any) -> bool:
         return (
             type(self) is type(other)
@@ -131,16 +113,6 @@
             and self._penalty_per_swap == other._penalty_per_swap
             and self._reward_per_surpass == other._reward_per_surpass
         )
-=======
-        def __eq__(self, other: BasicRewarder) -> bool:
-            return (
-                type(self) is type(other)
-                and self._reward_range == other._reward_range
-                and self._illegal_action_penalty  == other._illegal_action_penalty
-                and self._penalty_per_swap == other._penalty_per_swap
-                and self._reward_per_surpass == other._reward_per_surpass
-            )
->>>>>>> 642c3f3f
 
     @property
     def reward_range(self) -> Tuple[float, float]:
@@ -149,13 +121,8 @@
 
 
 class SwapQualityRewarder(BasicRewarder):
-<<<<<<< HEAD
-    """Rewarder for the ``Routing`` environment, which has an adjusted reward w.r.t.
-    the BasicRewarder in the sense that good SWAPs give lower penalties and bad SWAPs
-=======
     """Rewarder for the ``Routing`` environment, which has an adjusted reward w.r.t. 
     the BasicRewarder in the sense that good SWAPs give lower penalties and bad SWAPs 
->>>>>>> 642c3f3f
     give higher penalties.
     """
 
@@ -164,7 +131,6 @@
         illegal_action_penalty: float = -50,
         penalty_per_swap: float = -10,
         reward_per_surpass: float = 10,
-<<<<<<< HEAD
         good_swap_reward: float = 5,
         observation_booleans_flag: bool = False,
     ) -> None:
@@ -172,10 +138,6 @@
             observation_booleans_flag
         ), "The SwapQualityRewarder can only be used efficiently if observation_booleans_flag=True"
 
-=======
-        good_swap_reward: float = 10,
-    ) -> None:
->>>>>>> 642c3f3f
         self._illegal_action_penalty = check_real(
             illegal_action_penalty, "illegal_action_penalty"
         )
@@ -213,21 +175,9 @@
             reduced if it increases the observation_reach and the penalty is increased
             if the observation_reach is decreases.
         """
-        if action[0] == 1 and old_state._is_legal_surpass(
-            old_state.interaction_circuit[old_state.position][0],
-            old_state.interaction_circuit[old_state.position][1],
-        ):
-            return self._reward_per_surpass
-        elif action[0] == 0 and old_state._is_legal_swap(action[1], action[2]):
-            return (
-                self._penalty_per_swap
-                - self._good_swap_reward
-                * self._observation_enhancement_factor(old_state, new_state)
-            )
-        else:
+        if self._is_illegal(action, old_state):
             return self._illegal_action_penalty
 
-<<<<<<< HEAD
         if action[0]:
             return self._reward_per_surpass
 
@@ -237,14 +187,11 @@
             * self._observation_enhancement_factor(old_state, new_state)
         )
 
-=======
->>>>>>> 642c3f3f
     def _observation_enhancement_factor(
         self,
         old_state: RoutingState,
         new_state: RoutingState,
     ) -> float:
-<<<<<<< HEAD
         is_legal_surpass = old_state.obtain_observation()["is_legal_surpass_booleans"]
         old_executable_gates_ahead = is_legal_surpass.sum()
 
@@ -286,34 +233,6 @@
             and self._reward_per_surpass == other._reward_per_surpass
             and self._good_swap_reward == other._good_swap_reward
         )
-=======
-        surpassing = True
-        gate_number = 0
-        while surpassing:
-            if (
-                new_state.obtain_observation()["is_legal_surpass_booleans"][gate_number]
-                == 1
-            ):
-                gate_number += 1
-            else:
-                surpassing = False
-        new_direct_executable_gates_ahead = gate_number
-
-        surpassing = True
-        gate_number = 0
-        while surpassing:
-            if (
-                old_state.obtain_observation()["is_legal_surpass_booleans"][gate_number]
-                == 1
-            ):
-                gate_number += 1
-            else:
-                surpassing = False
-        old_direct_executable_gates_ahead = gate_number
-        return (
-            new_direct_executable_gates_ahead - old_direct_executable_gates_ahead
-        ) / old_state.observation_reach
->>>>>>> 642c3f3f
 
 
 class EpisodeRewarder(BasicRewarder):
@@ -336,11 +255,7 @@
 
         warn_if_positive(self._illegal_action_penalty, "illegal_action_penalty")
         warn_if_positive(self._penalty_per_swap, "penalty_per_swap")
-<<<<<<< HEAD
-
-=======
-        
->>>>>>> 642c3f3f
+
     def compute_reward(
         self,
         *,
@@ -355,7 +270,6 @@
         :param new_state: ``RoutingState`` after the current action.
         :return reward: The reward calculated over the last N steps.
         """
-<<<<<<< HEAD
         if self._is_illegal(action, old_state):
             return self._illegal_action_penalty
 
@@ -382,21 +296,4 @@
             and self._reward_range == other._reward_range
             and self._illegal_action_penalty == other._illegal_action_penalty
             and self._penalty_per_swap == other._penalty_per_swap
-        )
-=======
-        is_legal = (action[0] == 1 and old_state._is_legal_surpass(
-            old_state.interaction_circuit[old_state.position][0],
-            old_state.interaction_circuit[old_state.position][1],
-        )) or (action[0] == 1 and old_state._is_legal_surpass(
-            old_state.interaction_circuit[old_state.position][0],
-            old_state.interaction_circuit[old_state.position][1],
-        ))
-        
-        if not is_legal:
-            return self._illegal_action_penalty
-
-        if not new_state.is_done():
-            return 0
-        
-        return len(new_state.swap_gates_inserted)* self._penalty_per_swap
->>>>>>> 642c3f3f
+        )